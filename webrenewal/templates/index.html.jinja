--- conflicted
+++ resolved
@@ -156,7 +156,6 @@
         margin: 0;
         font-family: var(--font-heading-family);
         font-size: calc(var(--font-base-size) * var(--font-scale) * 1.2);
-<<<<<<< HEAD
       }
 
       .section__body {
@@ -173,24 +172,6 @@
         opacity: 0.85;
       }
 
-=======
-      }
-
-      .section__body {
-        font-size: 1rem;
-        line-height: var(--font-line-height);
-        white-space: pre-line;
-      }
-
-      .hero__kicker {
-        text-transform: uppercase;
-        letter-spacing: 0.18em;
-        font-size: 0.8rem;
-        margin: 0;
-        opacity: 0.85;
-      }
-
->>>>>>> bc818f92
       .hero__title {
         margin: 0;
         font-family: var(--font-heading-family);
@@ -287,10 +268,6 @@
         transform: translateX(4px);
       }
 
-<<<<<<< HEAD
-=======
-
->>>>>>> bc818f92
       .fallback-banner {
         border-radius: var(--radius-md);
         padding: clamp(var(--space-md), 2vw, var(--space-lg));
@@ -306,7 +283,6 @@
         color: var(--slot-footer-text);
         padding: var(--space-xl) var(--space-md);
         text-align: center;
-<<<<<<< HEAD
       }
 
       .site-footer__inner {
@@ -314,15 +290,6 @@
         margin: 0 auto;
       }
 
-=======
-      }
-
-      .site-footer__inner {
-        max-width: min(100%, calc(var(--breakpoint-xl) + var(--space-xl)));
-        margin: 0 auto;
-      }
-
->>>>>>> bc818f92
       .site-footer p {
         margin: 0;
         font-size: 0.9rem;
@@ -336,10 +303,6 @@
         .site-nav__list {
           flex-wrap: wrap;
           justify-content: center;
-<<<<<<< HEAD
-=======
-
->>>>>>> bc818f92
         }
       }
 
@@ -356,7 +319,6 @@
   <body class="{{ framework.body_class }}">
     {% set header_title = content.meta_title or 'Renewed Website' %}
     {% set header_subtitle = None %}
-<<<<<<< HEAD
     {% set hero_block = (content.blocks | selectattr('type', 'equalto', 'hero') | list | first) %}
     {% if hero_block %}
       {% if hero_block.title %}
@@ -366,19 +328,6 @@
         {% set header_subtitle = hero_block.data.get('tagline') or hero_block.data.get('subtitle') %}
       {% endif %}
     {% endif %}
-=======
-    {% for block in content.blocks %}
-      {% if block.type == 'hero' %}
-        {% if block.title %}
-          {% set header_title = block.title %}
-        {% endif %}
-        {% if block.data is mapping %}
-          {% set header_subtitle = block.data.get('tagline') or block.data.get('subtitle') %}
-        {% endif %}
-        {% break %}
-      {% endif %}
-    {% endfor %}
->>>>>>> bc818f92
     {% include "_header.jinja" with header_title=header_title header_subtitle=header_subtitle home_href='index.html' %}
     <main>
       {% if content.fallback_used %}
