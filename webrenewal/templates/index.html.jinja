<!DOCTYPE html>
<html lang="en">
  <head>
    <meta charset="utf-8" />
    <meta name="viewport" content="width=device-width, initial-scale=1" />
    {% if content.meta_title %}
    <title>{{ content.meta_title }}</title>
    {% else %}
    <title>Renewed Website</title>
    {% endif %}
    {% if content.meta_description %}
    <meta name="description" content="{{ content.meta_description }}" />
    {% endif %}
    {% for href in framework.css_links %}
    <link rel="stylesheet" href="{{ href }}" />
    {% endfor %}
    <style>
      :root {
      {% for name, value in css_variables.items() %}
        {{ name }}: {{ value }};
      {% endfor %}
      }

      body {
        font-family: var(--font-body-family);
        font-size: var(--font-base-size);
        line-height: var(--font-line-height);
        margin: 0;
        min-height: 100vh;
        background: linear-gradient(
            135deg,
            color-mix(in srgb, var(--color-surface-alt) 90%, transparent),
            var(--color-surface)
          )
          fixed;
        color: var(--color-text);
      }

      .site-header {
        position: sticky;
        top: 0;
        z-index: 1000;
        background: color-mix(in srgb, var(--slot-hero-background) 92%, rgba(255, 255, 255, 0.08));
        color: var(--slot-hero-text);
        backdrop-filter: blur(12px);
        border-bottom: 1px solid color-mix(in srgb, var(--slot-hero-background) 70%, transparent);
        box-shadow: var(--shadow-flat);
      }

      .site-header__inner {
        max-width: min(100%, calc(var(--breakpoint-xl) + var(--space-xl)));
        margin: 0 auto;
        padding: var(--space-lg) var(--space-md);
        display: flex;
        flex-direction: column;
        gap: var(--space-md);
      }

      .site-title {
        margin: 0;
        font-family: var(--font-heading-family);
        font-size: calc(var(--font-base-size) * var(--font-scale) * 1.6);
        font-weight: var(--font-weight-heading);
      }

      .site-subtitle {
        margin: 0;
        max-width: 70ch;
        color: color-mix(in srgb, var(--slot-hero-text) 80%, #000000 10%);
      }

      .site-nav {
        display: flex;
        justify-content: center;
      }

      .site-nav__list {
        list-style: none;
        display: flex;
        align-items: center;
        gap: var(--space-sm);
        margin: 0;
        padding: var(--space-xs) var(--space-sm);
        background: color-mix(in srgb, var(--slot-nav-background) 90%, transparent);
        border-radius: var(--radius-pill);
        box-shadow: var(--shadow-flat);
      }

      .site-nav__item--placeholder {
        opacity: 0.65;
        font-style: italic;
      }

      .site-nav__item--has-children {
        position: relative;
      }

      .site-nav__sublist {
        list-style: none;
        margin: var(--space-xs) 0 0;
        padding: var(--space-xs) 0 0;
        border-left: 1px solid color-mix(in srgb, var(--slot-nav-background) 65%, transparent);
        display: grid;
        gap: var(--space-xs);
      }

      .site-nav__sublist .site-nav__link {
        font-size: 0.9em;
      }

      .site-nav__link {
        color: var(--slot-nav-text);
        text-decoration: none;
        font-weight: 600;
        padding: var(--space-xs) var(--space-sm);
        border-radius: var(--radius-pill);
        transition: all 0.2s ease;
      }

      .site-nav__link:hover,
      .site-nav__link:focus-visible {
        color: var(--slot-nav-hover);
        background: color-mix(in srgb, var(--slot-nav-background) 70%, transparent);
        outline: none;
      }

      main {
        max-width: min(100%, calc(var(--breakpoint-xl) + var(--space-xl)));
        margin: 0 auto;
        padding: calc(var(--space-xl) + var(--space-lg)) var(--space-md) var(--space-xl);
        display: grid;
        gap: var(--space-xl);
      }

      .section {
        background: color-mix(in srgb, var(--color-surface-alt) 96%, transparent);
        border-radius: var(--radius-lg);
        border: 1px solid var(--color-border);
        box-shadow: var(--shadow-raised);
        display: grid;
        gap: var(--space-sm);
      }

      .section--hero {
        background: color-mix(in srgb, var(--slot-hero-background) 88%, transparent);
        color: var(--slot-hero-text);
<<<<<<< HEAD
      }

      .section__inner {
        padding: clamp(var(--space-md), 2.5vw, var(--space-xl));
        display: grid;
        gap: var(--space-md);
      }

=======
      }

      .section__inner {
        padding: clamp(var(--space-md), 2.5vw, var(--space-xl));
        display: grid;
        gap: var(--space-md);
      }

>>>>>>> 1893c844
      .section__title {
        margin: 0;
        font-family: var(--font-heading-family);
        font-size: calc(var(--font-base-size) * var(--font-scale) * 1.2);
<<<<<<< HEAD
      }

      .section__body {
        font-size: 1rem;
        line-height: var(--font-line-height);
        white-space: pre-line;
      }

      .hero__kicker {
        text-transform: uppercase;
        letter-spacing: 0.18em;
        font-size: 0.8rem;
        margin: 0;
        opacity: 0.85;
      }

      .hero__title {
        margin: 0;
        font-family: var(--font-heading-family);
        font-size: calc(var(--font-base-size) * var(--font-scale) * 1.7);
      }

=======
      }

      .section__body {
        font-size: 1rem;
        line-height: var(--font-line-height);
        white-space: pre-line;
      }

      .hero__kicker {
        text-transform: uppercase;
        letter-spacing: 0.18em;
        font-size: 0.8rem;
        margin: 0;
        opacity: 0.85;
      }

      .hero__title {
        margin: 0;
        font-family: var(--font-heading-family);
        font-size: calc(var(--font-base-size) * var(--font-scale) * 1.7);
      }

>>>>>>> 1893c844
      .hero__body {
        margin: 0;
        white-space: pre-line;
      }

      .button {
        display: inline-flex;
        align-items: center;
        gap: var(--space-xs);
        text-decoration: none;
        font-weight: 600;
        padding: var(--space-sm) var(--space-md);
        border-radius: var(--radius-pill);
        transition: transform 0.2s ease, box-shadow 0.2s ease;
      }

      .button--primary {
        background: var(--color-primary);
        color: var(--color-on-primary, #ffffff);
      }

      .button--secondary {
        background: color-mix(in srgb, var(--color-primary) 15%, transparent);
        color: var(--color-primary);
        border: 1px solid color-mix(in srgb, var(--color-primary) 40%, transparent);
      }

      .button:hover,
      .button:focus-visible {
        transform: translateY(-1px);
        box-shadow: var(--shadow-raised);
      }

      .faq-list,
      .contact-list {
        display: grid;
        gap: var(--space-md);
        margin: 0;
        padding: 0;
      }

      .faq-item__question,
      .contact-item__label {
        font-weight: 700;
        margin: 0 0 var(--space-xs);
      }

      .faq-item__answer,
      .contact-item__value {
        margin: 0;
        white-space: pre-line;
      }

      .contact-details__row {
        margin: 0;
      }

      .section--links {
        background: color-mix(in srgb, var(--color-surface-alt) 98%, transparent);
      }

      .generated-pages {
        list-style: none;
        margin: 0;
        padding: 0;
        display: grid;
        gap: var(--space-sm);
      }

      .generated-pages a {
        color: var(--color-primary);
        font-weight: 600;
        text-decoration: none;
        display: inline-flex;
        align-items: center;
        gap: var(--space-xs);
      }

      .generated-pages a::after {
        content: "→";
        font-size: 0.875em;
        opacity: 0.7;
        transition: transform 0.2s ease;
      }

      .generated-pages a:hover::after,
      .generated-pages a:focus-visible::after {
        transform: translateX(4px);
      }

      .fallback-banner {
        border-radius: var(--radius-md);
        padding: clamp(var(--space-md), 2vw, var(--space-lg));
        border-left: 4px solid var(--color-accent);
        background: color-mix(in srgb, var(--color-surface-alt) 92%, transparent);
        color: var(--color-text);
        box-shadow: var(--shadow-flat);
      }

      .site-footer {
        margin-top: auto;
        background: color-mix(in srgb, var(--slot-footer-background) 95%, transparent);
        color: var(--slot-footer-text);
        padding: var(--space-xl) var(--space-md);
        text-align: center;
<<<<<<< HEAD
      }

      .site-footer__inner {
        max-width: min(100%, calc(var(--breakpoint-xl) + var(--space-xl)));
        margin: 0 auto;
      }

=======
      }

      .site-footer__inner {
        max-width: min(100%, calc(var(--breakpoint-xl) + var(--space-xl)));
        margin: 0 auto;
      }

>>>>>>> 1893c844
      .site-footer p {
        margin: 0;
        font-size: 0.9rem;
      }

      @media (max-width: var(--breakpoint-md)) {
        .site-header__inner {
          padding: var(--space-lg) var(--space-sm);
        }

        .site-nav__list {
          flex-wrap: wrap;
          justify-content: center;
        }
      }

        main {
          padding: var(--space-lg) var(--space-sm) var(--space-xl);
        }

        .section__inner {
          padding: clamp(var(--space-md), 4vw, var(--space-lg));
        }
      }
    </style>
  </head>
  <body class="{{ framework.body_class }}">
    {% set header_title = content.meta_title or 'Renewed Website' %}
    {% set header_subtitle = None %}
    {% set hero_block = (content.blocks | selectattr('type', 'equalto', 'hero') | list | first) %}
    {% if hero_block %}
      {% if hero_block.title %}
        {% set header_title = hero_block.title %}
      {% endif %}
      {% if hero_block.data is mapping %}
        {% set header_subtitle = hero_block.data.get('tagline') or hero_block.data.get('subtitle') %}
      {% endif %}
    {% endif %}
<<<<<<< HEAD
    {% with header_title=header_title, header_subtitle=header_subtitle, home_href='index.html' %}
      {% include "_header.jinja" %}
    {% endwith %}
=======
    {% include "_header.jinja" with header_title=header_title header_subtitle=header_subtitle home_href='index.html' %}
>>>>>>> 1893c844
    <main>
      {% if content.fallback_used %}
      <div class="fallback-banner">
        Automatischer LLM-Text fehlt für diese Seite. Bitte Inhalte manuell nachbearbeiten.
      </div>
      {% endif %}
      {% for block in content.blocks %}
        {% set partial = section_partials.get(block.type, section_partials['text']) %}
        {% include partial with context %}
      {% endfor %}
      {% if generated_pages %}
      <section class="section section--links">
        <div class="section__inner">
          <h2 class="section__title">Weitere Seiten</h2>
          <ul class="generated-pages">
            {% for page in generated_pages %}
            <li><a href="{{ page.href }}">{{ page.title }}</a></li>
            {% endfor %}
          </ul>
        </div>
      </section>
      {% endif %}
    </main>
    {% include "_footer.jinja" %}
  </body>
</html><|MERGE_RESOLUTION|>--- conflicted
+++ resolved
@@ -144,7 +144,7 @@
       .section--hero {
         background: color-mix(in srgb, var(--slot-hero-background) 88%, transparent);
         color: var(--slot-hero-text);
-<<<<<<< HEAD
+
       }
 
       .section__inner {
@@ -153,21 +153,11 @@
         gap: var(--space-md);
       }
 
-=======
-      }
-
-      .section__inner {
-        padding: clamp(var(--space-md), 2.5vw, var(--space-xl));
-        display: grid;
-        gap: var(--space-md);
-      }
-
->>>>>>> 1893c844
+
       .section__title {
         margin: 0;
         font-family: var(--font-heading-family);
         font-size: calc(var(--font-base-size) * var(--font-scale) * 1.2);
-<<<<<<< HEAD
       }
 
       .section__body {
@@ -190,30 +180,7 @@
         font-size: calc(var(--font-base-size) * var(--font-scale) * 1.7);
       }
 
-=======
-      }
-
-      .section__body {
-        font-size: 1rem;
-        line-height: var(--font-line-height);
-        white-space: pre-line;
-      }
-
-      .hero__kicker {
-        text-transform: uppercase;
-        letter-spacing: 0.18em;
-        font-size: 0.8rem;
-        margin: 0;
-        opacity: 0.85;
-      }
-
-      .hero__title {
-        margin: 0;
-        font-family: var(--font-heading-family);
-        font-size: calc(var(--font-base-size) * var(--font-scale) * 1.7);
-      }
-
->>>>>>> 1893c844
+
       .hero__body {
         margin: 0;
         white-space: pre-line;
@@ -319,7 +286,6 @@
         color: var(--slot-footer-text);
         padding: var(--space-xl) var(--space-md);
         text-align: center;
-<<<<<<< HEAD
       }
 
       .site-footer__inner {
@@ -327,15 +293,7 @@
         margin: 0 auto;
       }
 
-=======
-      }
-
-      .site-footer__inner {
-        max-width: min(100%, calc(var(--breakpoint-xl) + var(--space-xl)));
-        margin: 0 auto;
-      }
-
->>>>>>> 1893c844
+
       .site-footer p {
         margin: 0;
         font-size: 0.9rem;
@@ -374,13 +332,9 @@
         {% set header_subtitle = hero_block.data.get('tagline') or hero_block.data.get('subtitle') %}
       {% endif %}
     {% endif %}
-<<<<<<< HEAD
     {% with header_title=header_title, header_subtitle=header_subtitle, home_href='index.html' %}
       {% include "_header.jinja" %}
     {% endwith %}
-=======
-    {% include "_header.jinja" with header_title=header_title header_subtitle=header_subtitle home_href='index.html' %}
->>>>>>> 1893c844
     <main>
       {% if content.fallback_used %}
       <div class="fallback-banner">
