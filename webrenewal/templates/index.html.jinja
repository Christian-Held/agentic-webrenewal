<!DOCTYPE html>
<html lang="en">
  <head>
    <meta charset="utf-8" />
    <meta name="viewport" content="width=device-width, initial-scale=1" />
<<<<<<< HEAD
    {% if content.meta_title %}
    <title>{{ content.meta_title }}</title>
    {% else %}
=======
    {% if content.meta_title %}<title>{{ content.meta_title }}</title>{% else %}
>>>>>>> 4f1133ae
    <title>Renewed Website</title>
    {% endif %}
    {% if content.meta_description %}
    <meta name="description" content="{{ content.meta_description }}" />
    {% endif %}
    {% for href in framework.css_links %}
    <link rel="stylesheet" href="{{ href }}" />
    {% endfor %}
    <style>
      :root {
      {% for name, value in css_variables.items() %}
        {{ name }}: {{ value }};
      {% endfor %}
      }

      body {
        font-family: var(--font-body-family);
        font-size: var(--font-base-size);
        line-height: var(--font-line-height);
        margin: 0;
        min-height: 100vh;
        background: linear-gradient(
            135deg,
            color-mix(in srgb, var(--color-surface-alt) 90%, transparent),
            var(--color-surface)
          )
          fixed;
        color: var(--color-text);
      }

      .site-header {
        position: sticky;
        top: 0;
        z-index: 1000;
        background: color-mix(in srgb, var(--slot-hero-background) 92%, rgba(255, 255, 255, 0.08));
        color: var(--slot-hero-text);
        backdrop-filter: blur(12px);
        border-bottom: 1px solid color-mix(in srgb, var(--slot-hero-background) 70%, transparent);
        box-shadow: var(--shadow-flat);
      }

      .site-header__inner {
        max-width: min(100%, calc(var(--breakpoint-xl) + var(--space-xl)));
        margin: 0 auto;
        padding: var(--space-lg) var(--space-md);
        display: flex;
        flex-direction: column;
        gap: var(--space-md);
      }

      .site-title {
        margin: 0;
        font-family: var(--font-heading-family);
        font-size: calc(var(--font-base-size) * var(--font-scale) * 1.6);
        font-weight: var(--font-weight-heading);
      }

      .site-subtitle {
        margin: 0;
<<<<<<< HEAD
        max-width: 70ch;
=======
        max-width: 65ch;
>>>>>>> 4f1133ae
        color: color-mix(in srgb, var(--slot-hero-text) 80%, #000000 10%);
      }

      .site-nav {
        display: flex;
        justify-content: center;
      }

      .site-nav__list {
        list-style: none;
        display: flex;
        align-items: center;
        gap: var(--space-sm);
        margin: 0;
        padding: var(--space-xs) var(--space-sm);
        background: color-mix(in srgb, var(--slot-nav-background) 90%, transparent);
        border-radius: var(--radius-pill);
        box-shadow: var(--shadow-flat);
      }

      .site-nav__item--placeholder {
        opacity: 0.65;
        font-style: italic;
      }

<<<<<<< HEAD
      .site-nav__item--has-children {
        position: relative;
      }

      .site-nav__sublist {
        list-style: none;
        margin: var(--space-xs) 0 0;
        padding: var(--space-xs) 0 0;
        border-left: 1px solid color-mix(in srgb, var(--slot-nav-background) 65%, transparent);
        display: grid;
        gap: var(--space-xs);
      }

      .site-nav__sublist .site-nav__link {
        font-size: 0.9em;
      }

=======
>>>>>>> 4f1133ae
      .site-nav__link {
        color: var(--slot-nav-text);
        text-decoration: none;
        font-weight: 600;
        padding: var(--space-xs) var(--space-sm);
        border-radius: var(--radius-pill);
        transition: all 0.2s ease;
      }

      .site-nav__link:hover,
      .site-nav__link:focus-visible {
        color: var(--slot-nav-hover);
        background: color-mix(in srgb, var(--slot-nav-background) 70%, transparent);
        outline: none;
      }

      main {
        max-width: min(100%, calc(var(--breakpoint-xl) + var(--space-xl)));
        margin: 0 auto;
        padding: calc(var(--space-xl) + var(--space-lg)) var(--space-md) var(--space-xl);
<<<<<<< HEAD
=======
        display: grid;
        gap: var(--space-xl);
      }

      .content-grid {
>>>>>>> 4f1133ae
        display: grid;
        gap: var(--space-xl);
      }

<<<<<<< HEAD
      .section {
        background: color-mix(in srgb, var(--color-surface-alt) 96%, transparent);
        border-radius: var(--radius-lg);
=======
      .content-card {
        background: color-mix(in srgb, var(--color-surface-alt) 96%, transparent);
        border-radius: var(--radius-lg);
        padding: clamp(var(--space-md), 2vw, var(--space-xl));
>>>>>>> 4f1133ae
        border: 1px solid var(--color-border);
        box-shadow: var(--shadow-raised);
        display: grid;
        gap: var(--space-sm);
      }

<<<<<<< HEAD
      .section--hero {
        background: color-mix(in srgb, var(--slot-hero-background) 88%, transparent);
        color: var(--slot-hero-text);
      }

      .section__inner {
        padding: clamp(var(--space-md), 2.5vw, var(--space-xl));
        display: grid;
        gap: var(--space-md);
      }

      .section__title {
        margin: 0;
        font-family: var(--font-heading-family);
        font-size: calc(var(--font-base-size) * var(--font-scale) * 1.2);
      }

      .section__body {
        font-size: 1rem;
        line-height: var(--font-line-height);
        white-space: pre-line;
      }

      .hero__kicker {
        text-transform: uppercase;
        letter-spacing: 0.18em;
        font-size: 0.8rem;
        margin: 0;
        opacity: 0.85;
      }

      .hero__title {
        margin: 0;
        font-family: var(--font-heading-family);
        font-size: calc(var(--font-base-size) * var(--font-scale) * 1.7);
      }

      .hero__body {
=======
      .content-card--fallback {
        border: 2px dashed var(--color-accent);
      }

      .content-card h2 {
        margin: 0;
        font-family: var(--font-heading-family);
        font-size: calc(var(--font-base-size) * var(--font-scale) * 1.15);
      }

      .content-card p {
>>>>>>> 4f1133ae
        margin: 0;
        white-space: pre-line;
      }

<<<<<<< HEAD
      .button {
        display: inline-flex;
        align-items: center;
        gap: var(--space-xs);
        text-decoration: none;
        font-weight: 600;
        padding: var(--space-sm) var(--space-md);
        border-radius: var(--radius-pill);
        transition: transform 0.2s ease, box-shadow 0.2s ease;
      }

      .button--primary {
        background: var(--color-primary);
        color: var(--color-on-primary, #ffffff);
      }

      .button--secondary {
        background: color-mix(in srgb, var(--color-primary) 15%, transparent);
        color: var(--color-primary);
        border: 1px solid color-mix(in srgb, var(--color-primary) 40%, transparent);
      }

      .button:hover,
      .button:focus-visible {
        transform: translateY(-1px);
        box-shadow: var(--shadow-raised);
      }

      .faq-list,
      .contact-list {
        display: grid;
        gap: var(--space-md);
        margin: 0;
        padding: 0;
      }

      .faq-item__question,
      .contact-item__label {
        font-weight: 700;
        margin: 0 0 var(--space-xs);
      }

      .faq-item__answer,
      .contact-item__value {
        margin: 0;
        white-space: pre-line;
      }

      .contact-details__row {
        margin: 0;
      }

      .section--links {
        background: color-mix(in srgb, var(--color-surface-alt) 98%, transparent);
=======
      .fallback-banner {
        border-radius: var(--radius-md);
        padding: clamp(var(--space-md), 2vw, var(--space-lg));
        border-left: 4px solid var(--color-accent);
        background: color-mix(in srgb, var(--color-surface-alt) 92%, transparent);
        color: var(--color-text);
        box-shadow: var(--shadow-flat);
      }

      .generated-section {
        background: color-mix(in srgb, var(--color-surface-alt) 96%, transparent);
        border-radius: var(--radius-lg);
        padding: clamp(var(--space-md), 2vw, var(--space-xl));
        border: 1px solid var(--color-border);
        box-shadow: var(--shadow-raised);
      }

      .generated-section h2 {
        margin-top: 0;
        font-family: var(--font-heading-family);
>>>>>>> 4f1133ae
      }

      .generated-pages {
        list-style: none;
        margin: 0;
        padding: 0;
        display: grid;
        gap: var(--space-sm);
      }

      .generated-pages a {
        color: var(--color-primary);
        font-weight: 600;
        text-decoration: none;
        display: inline-flex;
        align-items: center;
        gap: var(--space-xs);
      }

      .generated-pages a::after {
        content: "→";
        font-size: 0.875em;
        opacity: 0.7;
        transition: transform 0.2s ease;
      }

      .generated-pages a:hover::after,
      .generated-pages a:focus-visible::after {
        transform: translateX(4px);
      }

<<<<<<< HEAD
      .fallback-banner {
        border-radius: var(--radius-md);
        padding: clamp(var(--space-md), 2vw, var(--space-lg));
        border-left: 4px solid var(--color-accent);
        background: color-mix(in srgb, var(--color-surface-alt) 92%, transparent);
        color: var(--color-text);
        box-shadow: var(--shadow-flat);
      }

=======
>>>>>>> 4f1133ae
      .site-footer {
        margin-top: auto;
        background: color-mix(in srgb, var(--slot-footer-background) 95%, transparent);
        color: var(--slot-footer-text);
        padding: var(--space-xl) var(--space-md);
        text-align: center;
<<<<<<< HEAD
      }

      .site-footer__inner {
        max-width: min(100%, calc(var(--breakpoint-xl) + var(--space-xl)));
        margin: 0 auto;
      }

      .site-footer p {
        margin: 0;
        font-size: 0.9rem;
      }

      @media (max-width: var(--breakpoint-md)) {
        .site-header__inner {
          padding: var(--space-lg) var(--space-sm);
        }

        .site-nav__list {
          flex-wrap: wrap;
          justify-content: center;
=======
      }

      .site-footer__inner {
        max-width: min(100%, calc(var(--breakpoint-xl) + var(--space-xl)));
        margin: 0 auto;
      }

      .site-footer p {
        margin: 0;
        font-size: 0.9rem;
      }

      @media (max-width: var(--breakpoint-lg)) {
        .site-header__inner {
          padding: var(--space-lg) var(--space-sm);
        }

        main {
          padding: var(--space-xl) var(--space-sm) var(--space-xl);
        }
      }

      @media (max-width: var(--breakpoint-md)) {
        .site-nav__list {
          flex-wrap: wrap;
          justify-content: center;
        }

        .site-title {
          font-size: calc(var(--font-base-size) * var(--font-scale) * 1.3);
>>>>>>> 4f1133ae
        }
      }

<<<<<<< HEAD
        main {
          padding: var(--space-lg) var(--space-sm) var(--space-xl);
        }

        .section__inner {
          padding: clamp(var(--space-md), 4vw, var(--space-lg));
=======
      @media (max-width: var(--breakpoint-sm)) {
        .site-nav__list {
          width: 100%;
          justify-content: space-between;
>>>>>>> 4f1133ae
        }
      }
    </style>
  </head>
  <body class="{{ framework.body_class }}">
<<<<<<< HEAD
    {% set header_title = content.meta_title or 'Renewed Website' %}
    {% set header_subtitle = None %}
    {% for block in content.blocks %}
      {% if block.type == 'hero' %}
        {% if block.title %}
          {% set header_title = block.title %}
        {% endif %}
        {% if block.data is mapping %}
          {% set header_subtitle = block.data.get('tagline') or block.data.get('subtitle') %}
        {% endif %}
        {% break %}
      {% endif %}
    {% endfor %}
    {% include "_header.jinja" with header_title=header_title header_subtitle=header_subtitle home_href='index.html' %}
=======
    {% include "_header.jinja" with header_title=(content.meta_title or 'Renewed Website') header_subtitle=content.meta_description home_href='index.html' %}
>>>>>>> 4f1133ae
    <main>
      {% if content.fallback_used %}
      <div class="fallback-banner">
        Automatischer LLM-Text fehlt für diese Seite. Bitte Inhalte manuell nachbearbeiten.
      </div>
      {% endif %}
<<<<<<< HEAD
      {% for block in content.blocks %}
        {% set partial = section_partials.get(block.type, section_partials['text']) %}
        {% include partial with context %}
      {% endfor %}
      {% if generated_pages %}
      <section class="section section--links">
        <div class="section__inner">
          <h2 class="section__title">Weitere Seiten</h2>
          <ul class="generated-pages">
            {% for page in generated_pages %}
            <li><a href="{{ page.href }}">{{ page.title }}</a></li>
            {% endfor %}
          </ul>
        </div>
=======
      <div class="content-grid">
        {% for block in content.blocks %}
        <section class="content-card {{ 'content-card--fallback' if content.fallback_used else '' }}">
          <h2>{{ block.title }}</h2>
          <p>{{ block.body }}</p>
        </section>
        {% endfor %}
      </div>
      <section class="generated-section" aria-label="Weitere Seiten">
        <h2>Weitere Seiten</h2>
        <ul class="generated-pages">
          {% for page in generated_pages %}
          <li><a href="{{ page.href }}">{{ page.title }}</a></li>
          {% endfor %}
        </ul>
>>>>>>> 4f1133ae
      </section>
      {% endif %}
    </main>
    {% include "_footer.jinja" %}
  </body>
</html><|MERGE_RESOLUTION|>--- conflicted
+++ resolved
@@ -3,13 +3,9 @@
   <head>
     <meta charset="utf-8" />
     <meta name="viewport" content="width=device-width, initial-scale=1" />
-<<<<<<< HEAD
     {% if content.meta_title %}
     <title>{{ content.meta_title }}</title>
     {% else %}
-=======
-    {% if content.meta_title %}<title>{{ content.meta_title }}</title>{% else %}
->>>>>>> 4f1133ae
     <title>Renewed Website</title>
     {% endif %}
     {% if content.meta_description %}
@@ -69,11 +65,7 @@
 
       .site-subtitle {
         margin: 0;
-<<<<<<< HEAD
         max-width: 70ch;
-=======
-        max-width: 65ch;
->>>>>>> 4f1133ae
         color: color-mix(in srgb, var(--slot-hero-text) 80%, #000000 10%);
       }
 
@@ -99,7 +91,6 @@
         font-style: italic;
       }
 
-<<<<<<< HEAD
       .site-nav__item--has-children {
         position: relative;
       }
@@ -117,8 +108,6 @@
         font-size: 0.9em;
       }
 
-=======
->>>>>>> 4f1133ae
       .site-nav__link {
         color: var(--slot-nav-text);
         text-decoration: none;
@@ -139,35 +128,19 @@
         max-width: min(100%, calc(var(--breakpoint-xl) + var(--space-xl)));
         margin: 0 auto;
         padding: calc(var(--space-xl) + var(--space-lg)) var(--space-md) var(--space-xl);
-<<<<<<< HEAD
-=======
         display: grid;
         gap: var(--space-xl);
       }
 
-      .content-grid {
->>>>>>> 4f1133ae
-        display: grid;
-        gap: var(--space-xl);
-      }
-
-<<<<<<< HEAD
       .section {
         background: color-mix(in srgb, var(--color-surface-alt) 96%, transparent);
         border-radius: var(--radius-lg);
-=======
-      .content-card {
-        background: color-mix(in srgb, var(--color-surface-alt) 96%, transparent);
-        border-radius: var(--radius-lg);
-        padding: clamp(var(--space-md), 2vw, var(--space-xl));
->>>>>>> 4f1133ae
         border: 1px solid var(--color-border);
         box-shadow: var(--shadow-raised);
         display: grid;
         gap: var(--space-sm);
       }
 
-<<<<<<< HEAD
       .section--hero {
         background: color-mix(in srgb, var(--slot-hero-background) 88%, transparent);
         color: var(--slot-hero-text);
@@ -206,24 +179,10 @@
       }
 
       .hero__body {
-=======
-      .content-card--fallback {
-        border: 2px dashed var(--color-accent);
-      }
-
-      .content-card h2 {
-        margin: 0;
-        font-family: var(--font-heading-family);
-        font-size: calc(var(--font-base-size) * var(--font-scale) * 1.15);
-      }
-
-      .content-card p {
->>>>>>> 4f1133ae
         margin: 0;
         white-space: pre-line;
       }
 
-<<<<<<< HEAD
       .button {
         display: inline-flex;
         align-items: center;
@@ -278,7 +237,38 @@
 
       .section--links {
         background: color-mix(in srgb, var(--color-surface-alt) 98%, transparent);
-=======
+      }
+
+      .generated-pages {
+        list-style: none;
+        margin: 0;
+        padding: 0;
+        display: grid;
+        gap: var(--space-sm);
+      }
+
+      .generated-pages a {
+        color: var(--color-primary);
+        font-weight: 600;
+        text-decoration: none;
+        display: inline-flex;
+        align-items: center;
+        gap: var(--space-xs);
+      }
+
+      .generated-pages a::after {
+        content: "→";
+        font-size: 0.875em;
+        opacity: 0.7;
+        transition: transform 0.2s ease;
+      }
+
+      .generated-pages a:hover::after,
+      .generated-pages a:focus-visible::after {
+        transform: translateX(4px);
+      }
+
+
       .fallback-banner {
         border-radius: var(--radius-md);
         padding: clamp(var(--space-md), 2vw, var(--space-lg));
@@ -288,68 +278,12 @@
         box-shadow: var(--shadow-flat);
       }
 
-      .generated-section {
-        background: color-mix(in srgb, var(--color-surface-alt) 96%, transparent);
-        border-radius: var(--radius-lg);
-        padding: clamp(var(--space-md), 2vw, var(--space-xl));
-        border: 1px solid var(--color-border);
-        box-shadow: var(--shadow-raised);
-      }
-
-      .generated-section h2 {
-        margin-top: 0;
-        font-family: var(--font-heading-family);
->>>>>>> 4f1133ae
-      }
-
-      .generated-pages {
-        list-style: none;
-        margin: 0;
-        padding: 0;
-        display: grid;
-        gap: var(--space-sm);
-      }
-
-      .generated-pages a {
-        color: var(--color-primary);
-        font-weight: 600;
-        text-decoration: none;
-        display: inline-flex;
-        align-items: center;
-        gap: var(--space-xs);
-      }
-
-      .generated-pages a::after {
-        content: "→";
-        font-size: 0.875em;
-        opacity: 0.7;
-        transition: transform 0.2s ease;
-      }
-
-      .generated-pages a:hover::after,
-      .generated-pages a:focus-visible::after {
-        transform: translateX(4px);
-      }
-
-<<<<<<< HEAD
-      .fallback-banner {
-        border-radius: var(--radius-md);
-        padding: clamp(var(--space-md), 2vw, var(--space-lg));
-        border-left: 4px solid var(--color-accent);
-        background: color-mix(in srgb, var(--color-surface-alt) 92%, transparent);
-        color: var(--color-text);
-        box-shadow: var(--shadow-flat);
-      }
-
-=======
->>>>>>> 4f1133ae
       .site-footer {
         margin-top: auto;
         background: color-mix(in srgb, var(--slot-footer-background) 95%, transparent);
         color: var(--slot-footer-text);
         padding: var(--space-xl) var(--space-md);
         text-align: center;
-<<<<<<< HEAD
       }
 
       .site-footer__inner {
@@ -370,60 +304,21 @@
         .site-nav__list {
           flex-wrap: wrap;
           justify-content: center;
-=======
-      }
-
-      .site-footer__inner {
-        max-width: min(100%, calc(var(--breakpoint-xl) + var(--space-xl)));
-        margin: 0 auto;
-      }
-
-      .site-footer p {
-        margin: 0;
-        font-size: 0.9rem;
-      }
-
-      @media (max-width: var(--breakpoint-lg)) {
-        .site-header__inner {
-          padding: var(--space-lg) var(--space-sm);
+
         }
-
-        main {
-          padding: var(--space-xl) var(--space-sm) var(--space-xl);
-        }
-      }
-
-      @media (max-width: var(--breakpoint-md)) {
-        .site-nav__list {
-          flex-wrap: wrap;
-          justify-content: center;
-        }
-
-        .site-title {
-          font-size: calc(var(--font-base-size) * var(--font-scale) * 1.3);
->>>>>>> 4f1133ae
-        }
-      }
-
-<<<<<<< HEAD
+      }
+
         main {
           padding: var(--space-lg) var(--space-sm) var(--space-xl);
         }
 
         .section__inner {
           padding: clamp(var(--space-md), 4vw, var(--space-lg));
-=======
-      @media (max-width: var(--breakpoint-sm)) {
-        .site-nav__list {
-          width: 100%;
-          justify-content: space-between;
->>>>>>> 4f1133ae
         }
       }
     </style>
   </head>
   <body class="{{ framework.body_class }}">
-<<<<<<< HEAD
     {% set header_title = content.meta_title or 'Renewed Website' %}
     {% set header_subtitle = None %}
     {% for block in content.blocks %}
@@ -438,16 +333,12 @@
       {% endif %}
     {% endfor %}
     {% include "_header.jinja" with header_title=header_title header_subtitle=header_subtitle home_href='index.html' %}
-=======
-    {% include "_header.jinja" with header_title=(content.meta_title or 'Renewed Website') header_subtitle=content.meta_description home_href='index.html' %}
->>>>>>> 4f1133ae
     <main>
       {% if content.fallback_used %}
       <div class="fallback-banner">
         Automatischer LLM-Text fehlt für diese Seite. Bitte Inhalte manuell nachbearbeiten.
       </div>
       {% endif %}
-<<<<<<< HEAD
       {% for block in content.blocks %}
         {% set partial = section_partials.get(block.type, section_partials['text']) %}
         {% include partial with context %}
@@ -462,23 +353,6 @@
             {% endfor %}
           </ul>
         </div>
-=======
-      <div class="content-grid">
-        {% for block in content.blocks %}
-        <section class="content-card {{ 'content-card--fallback' if content.fallback_used else '' }}">
-          <h2>{{ block.title }}</h2>
-          <p>{{ block.body }}</p>
-        </section>
-        {% endfor %}
-      </div>
-      <section class="generated-section" aria-label="Weitere Seiten">
-        <h2>Weitere Seiten</h2>
-        <ul class="generated-pages">
-          {% for page in generated_pages %}
-          <li><a href="{{ page.href }}">{{ page.title }}</a></li>
-          {% endfor %}
-        </ul>
->>>>>>> 4f1133ae
       </section>
       {% endif %}
     </main>
