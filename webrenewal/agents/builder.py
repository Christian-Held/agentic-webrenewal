"""Implementation of the A13 Builder agent."""

from __future__ import annotations

from pathlib import Path
from typing import Dict, Iterable, List, Mapping, Set

from jinja2 import Environment, FileSystemLoader, select_autoescape

from .base import Agent
from ..models import (
    BuildArtifact,
    ContentBlock,
    ContentBundle,
    NavModel,
    NavigationItem,
    ThemeTokens,
)
from ..storage import SANDBOX_DIR, list_files


def _slugify(block: ContentBlock, index: int, existing: Set[str]) -> str:
    """Generate a filesystem-friendly slug for a content block."""

    import re

    base_title = block.title or f"section-{index}"
    base_slug = re.sub(r"[^a-zA-Z0-9]+", "-", base_title.lower()).strip("-")
    if not base_slug:
        base_slug = f"section-{index}"

    candidate = base_slug
    suffix = 2
    while candidate in existing:
        candidate = f"{base_slug}-{suffix}"
        suffix += 1

    return candidate


def _merge_navigation(nav: NavModel, blocks: Iterable[tuple[ContentBlock, str]]) -> List[NavigationItem]:
    """Return the navigation augmented with newly generated pages."""

    existing = list(nav.items)
    seen = {(item.label.strip().lower(), item.href) for item in existing}

    for block, filename in blocks:
        label = block.title or filename
        href = filename
        key = (label.strip().lower(), href)
        if key not in seen:
            seen.add(key)
            existing.append(NavigationItem(label=label, href=href))

    return existing

_TEMPLATE_DIR = Path(__file__).resolve().parent.parent / "templates"


_SECTION_PARTIALS: Mapping[str, str] = {
    "hero": "sections/hero.jinja",
    "faq": "sections/faq.jinja",
    "contact": "sections/contact.jinja",
    "text": "sections/text.jinja",
}

<<<<<<< HEAD

=======
>>>>>>> bc818f92
_FRAMEWORK_PRESETS: Mapping[str, Dict[str, object]] = {
    "vanilla": {
        "name": "vanilla",
        "css_links": [],
        "body_class": "vanilla-scope",
        "description": "Built-in modern layout with custom CSS variables.",
    },
    "bootstrap": {
        "name": "bootstrap",
        "css_links": [
            "https://cdn.jsdelivr.net/npm/bootstrap@5.3.3/dist/css/bootstrap.min.css",
        ],
        "body_class": "bootstrap-scope",
        "description": "Bootstrap 5 utility classes available via CDN.",
    },
    "tailwind": {
        "name": "tailwind",
        "css_links": [
            "https://cdn.jsdelivr.net/npm/tailwindcss@3.4.4/dist/tailwind.min.css",
        ],
        "body_class": "tailwind-scope",
        "description": "Tailwind utility classes for rapid prototyping.",
    },
}


def _build_css_variables(theme: ThemeTokens) -> Dict[str, str]:
    """Flatten the theme tokens into CSS custom properties."""

    return theme.css_variables()


class BuilderAgent(Agent[tuple[ContentBundle, ThemeTokens, NavModel], BuildArtifact]):
    """Assemble a static site using Jinja2 templates."""

    def __init__(self, css_framework: str = "vanilla") -> None:
        super().__init__(name="A13.Builder")
        if css_framework not in _FRAMEWORK_PRESETS:
            raise ValueError(
                "Unsupported CSS framework '%s'. Choose from %s"
                % (css_framework, ", ".join(sorted(_FRAMEWORK_PRESETS)))
            )
        self._framework = css_framework
        self._framework_meta = _FRAMEWORK_PRESETS[css_framework]
        self._env = Environment(
            loader=FileSystemLoader(str(_TEMPLATE_DIR)),
            autoescape=select_autoescape(["html", "xml"]),
            trim_blocks=True,
            lstrip_blocks=True,
        )
        self._env.globals["FRAMEWORK_PRESETS"] = _FRAMEWORK_PRESETS
        self._env.globals["SECTION_PARTIALS"] = _SECTION_PARTIALS
<<<<<<< HEAD
=======

>>>>>>> bc818f92

    def run(self, data: tuple[ContentBundle, ThemeTokens, NavModel]) -> BuildArtifact:
        content, theme, nav = data
        output_dir = SANDBOX_DIR / "newsite"
        output_dir.mkdir(parents=True, exist_ok=True)

        page_entries: list[tuple[ContentBlock, str]] = []
        used_slugs: Set[str] = set()
        for index, block in enumerate(content.blocks, start=1):
            slug = _slugify(block, index, used_slugs)
            used_slugs.add(slug)
            filename = f"{slug}.html"
            page_entries.append((block, filename))

        augmented_navigation = _merge_navigation(nav, page_entries)
        generated_pages = [
            {"title": block.title or filename, "href": filename}
            for block, filename in page_entries
        ]

        css_variables = _build_css_variables(theme)

        index_template = self._env.get_template("index.html.jinja")
        index_html = index_template.render(
            content=content,
            theme=theme,
            navigation=augmented_navigation,
            generated_pages=generated_pages,
            css_variables=css_variables,
            framework=self._framework_meta,
            section_partials=_SECTION_PARTIALS,
        )
        (output_dir / "index.html").write_text(index_html, encoding="utf-8")

        page_template = self._env.get_template("page.html.jinja")
        for block, filename in page_entries:
            page_html = page_template.render(
                block=block,
                theme=theme,
                navigation=augmented_navigation,
                home_href="index.html",
                meta_title=(block.title or content.meta_title or "Renewed Page"),
                fallback_used=content.fallback_used,
                css_variables=css_variables,
                framework=self._framework_meta,
                section_partials=_SECTION_PARTIALS,
            )
            (output_dir / filename).write_text(page_html, encoding="utf-8")

        files = list_files(output_dir)
        return BuildArtifact(output_dir=str(output_dir), files=files)


__all__ = ["BuilderAgent"]<|MERGE_RESOLUTION|>--- conflicted
+++ resolved
@@ -56,7 +56,6 @@
 
 _TEMPLATE_DIR = Path(__file__).resolve().parent.parent / "templates"
 
-
 _SECTION_PARTIALS: Mapping[str, str] = {
     "hero": "sections/hero.jinja",
     "faq": "sections/faq.jinja",
@@ -64,10 +63,6 @@
     "text": "sections/text.jinja",
 }
 
-<<<<<<< HEAD
-
-=======
->>>>>>> bc818f92
 _FRAMEWORK_PRESETS: Mapping[str, Dict[str, object]] = {
     "vanilla": {
         "name": "vanilla",
@@ -120,11 +115,7 @@
         )
         self._env.globals["FRAMEWORK_PRESETS"] = _FRAMEWORK_PRESETS
         self._env.globals["SECTION_PARTIALS"] = _SECTION_PARTIALS
-<<<<<<< HEAD
-=======
-
->>>>>>> bc818f92
-
+        
     def run(self, data: tuple[ContentBundle, ThemeTokens, NavModel]) -> BuildArtifact:
         content, theme, nav = data
         output_dir = SANDBOX_DIR / "newsite"
