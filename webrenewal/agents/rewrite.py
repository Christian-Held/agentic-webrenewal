"""Implementation of the A11 Rewrite agent."""

from __future__ import annotations

import asyncio
import json
import logging
import os
import re
from itertools import zip_longest
from typing import Any, List, Optional, Tuple, Union

from openai import AsyncOpenAI, OpenAIError

from .base import Agent
from ..models import ContentBlock, ContentBundle, ContentExtract, RenewalPlan
from ..tracing import log_event, trace
from ..utils import domain_to_display_name

RewriteInput = Union[
    Tuple[ContentExtract, RenewalPlan],
    Tuple[str, ContentExtract, RenewalPlan],
]


class RewriteAgent(Agent[RewriteInput, ContentBundle]):
    """Produce refreshed copy for the website."""

    def __init__(
        self,
        model: str = "gpt-4o-mini",
        temperature: float = 0.4,
        *,
        max_parallel_requests: int = 4,
    ) -> None:
        super().__init__(name="A11.Rewrite")
        self._model = model
        self._temperature = temperature
        self._client: Optional[AsyncOpenAI] = None
        self._max_parallel = max(1, max_parallel_requests)

    def run(self, data: RewriteInput) -> ContentBundle:  # type: ignore[override]
        domain, content, plan = self._normalise_input(data)
        client = self._get_client()

        log_event(
            self.logger,
            logging.DEBUG,
            "rewrite.run",
            agent=self.name,
            domain=domain,
            sections=len(content.sections),
            goals=len(plan.goals),
        )
        if client is None:
            log_event(
                self.logger,
                logging.WARNING,
                "rewrite.openai.missing_key",
                agent=self.name,
                domain=domain,
            )
            bundle = self._fallback_bundle(domain, content)
            log_event(
                self.logger,
                logging.INFO,
                "rewrite.fallback",
                agent=self.name,
                domain=domain,
                reason="missing_openai_key",
                blocks=len(bundle.blocks),
            )
            return bundle

        try:
            bundle = self._rewrite_with_llm(client, domain, content, plan)
        except (OpenAIError, ValueError, json.JSONDecodeError) as exc:
            log_event(
                self.logger,
                logging.WARNING,
                "rewrite.llm.failure",
                agent=self.name,
                domain=domain,
                error=repr(exc),
                exc_info=True,
            )
            bundle = self._fallback_bundle(domain, content)
            log_event(
                self.logger,
                logging.INFO,
                "rewrite.fallback",
                agent=self.name,
                domain=domain,
                reason="llm_failure",
                error=repr(exc),
                blocks=len(bundle.blocks),
            )
            return bundle

        log_event(
            self.logger,
            logging.INFO,
            "rewrite.success",
            agent=self.name,
            domain=domain,
            blocks=len(bundle.blocks),
            fallback=bundle.fallback_used,
        )
        return bundle

    def _normalise_input(
        self, data: RewriteInput
    ) -> Tuple[str, ContentExtract, RenewalPlan]:
        """Accept legacy ``(content, plan)`` tuples alongside new domain-aware data."""

        if len(data) == 3:
            domain, content, plan = data  # type: ignore[misc]
        elif len(data) == 2:
            content, plan = data  # type: ignore[misc]
            domain = None
        else:
            raise ValueError("RewriteAgent expects a 2- or 3-item tuple")

        if not isinstance(content, ContentExtract) or not isinstance(plan, RenewalPlan):
            raise TypeError("RewriteAgent received unexpected input types")

        resolved_domain = domain or getattr(content, "domain", None) or getattr(plan, "domain", None)
        if not resolved_domain:
            resolved_domain = "unknown-site"

        return resolved_domain, content, plan

    def _get_client(self) -> Optional[AsyncOpenAI]:
        """Initialise the OpenAI client if credentials are configured."""

        if self._client is not None:
            return self._client

        api_key = os.getenv("OPENAI_API_KEY")
        if not api_key:
            return None

        self._client = AsyncOpenAI(api_key=api_key)
        return self._client

    def _rewrite_with_llm(
        self, client: AsyncOpenAI, domain: str, content: ContentExtract, plan: RenewalPlan
    ) -> ContentBundle:
        """Leverage the OpenAI Responses API to refresh the site copy."""

        return self._run_async(
            self._rewrite_with_llm_async(client, domain, content, plan)
        )

    async def _rewrite_with_llm_async(
        self, client: AsyncOpenAI, domain: str, content: ContentExtract, plan: RenewalPlan
    ) -> ContentBundle:
        """Perform concurrent rewrite requests for each section."""

        site_label = domain_to_display_name(domain)
        goals_text = ", ".join(plan.goals) if plan.goals else "general improvements"
        action_summaries = [
            {
                "id": action.identifier,
                "description": action.description,
                "impact": action.impact,
                "effort_hours": action.effort_hours,
            }
            for action in plan.actions
        ]
        total_sections = len(content.sections)
        if total_sections == 0:
            raise ValueError("No sections available for rewrite")

        semaphore = asyncio.Semaphore(self._max_parallel)

        tasks = [
            self._rewrite_section(
                client,
                domain,
                site_label,
                action_summaries,
                content,
                plan,
                goals_text,
                index,
                section,
                total_sections,
                semaphore,
            )
            for index, section in enumerate(content.sections)
        ]

        with trace(
            "rewrite.parallel",
            logger=self.logger,
            agent=self.name,
            domain=domain,
            sections=total_sections,
            parallel=self._max_parallel,
        ):
            responses = await asyncio.gather(*tasks)

        aggregated_blocks: List[dict[str, Any]] = []
        meta_title: Optional[str] = None
        meta_description: Optional[str] = None

        for index, data in enumerate(responses, start=1):
            if not isinstance(data, dict):
                raise ValueError("Unexpected payload type from LLM")

            block_payload = data.get("blocks")
            if not isinstance(block_payload, list):
                raise ValueError("Missing blocks in LLM response")
            aggregated_blocks.extend(block_payload)

            if meta_title is None:
                candidate_title = data.get("meta_title")
                if isinstance(candidate_title, str) and candidate_title.strip():
                    meta_title = candidate_title.strip()

            if meta_description is None:
                candidate_desc = data.get("meta_description")
                if isinstance(candidate_desc, str) and candidate_desc.strip():
                    meta_description = candidate_desc.strip()

            log_event(
                self.logger,
                logging.DEBUG,
                "rewrite.llm.response",
                agent=self.name,
                domain=domain,
                section=index,
                keys=sorted(data.keys()),
                received=len(block_payload),
                expected=1,
            )
            if len(block_payload) != 1:
                log_event(
                    self.logger,
                    logging.WARNING,
                    "rewrite.blocks.mismatch",
                    agent=self.name,
                    domain=domain,
                    section=index,
                    received=len(block_payload),
                    expected=1,
                )

        expected_sections = len(content.sections)
        received_blocks = len(aggregated_blocks)
        if received_blocks != expected_sections:
            log_event(
                self.logger,
                logging.WARNING,
                "rewrite.blocks.mismatch.aggregate",
                agent=self.name,
                domain=domain,
                received=received_blocks,
                expected=expected_sections,
            )

        blocks: List[ContentBlock] = []
        for index, (section, block_data) in enumerate(
            zip_longest(content.sections, aggregated_blocks),
            start=1,
        ):
            if block_data is None:
                if section is None:
                    self.logger.debug("Skipping empty section/block at index %s", index)
                    continue
                log_event(
                    self.logger,
                    logging.DEBUG,
                    "rewrite.blocks.fill_missing",
                    agent=self.name,
                    domain=domain,
                    index=index,
                    title=section.title if section else None,
                )
                fallback_body = section.text or ""
                blocks.append(
                    ContentBlock(
                        title=section.title or f"Section {index}",
                        body=fallback_body,
                    )
                )
                continue

            if not isinstance(block_data, dict):
                raise ValueError("Block data is not an object")

            title = block_data.get("title")
            body = block_data.get("body")
            if not isinstance(body, str) or not body.strip():
                raise ValueError("Invalid block body returned by LLM")

            if section is None:
                fallback_title = title or f"Additional Section {index}"
            else:
                fallback_title = title or section.title or f"Section {index}"

            blocks.append(
                ContentBlock(
                    title=fallback_title,
                    body=body.strip(),
                )
            )

        if meta_title is None or not meta_title.strip():
            meta_title = content.sections[0].title if content.sections else None

        if meta_description is None or not meta_description.strip():
            meta_description = (
                f"Refreshed content for {site_label}, generated via Agentic WebRenewal after analysing {domain}."
            )

        return ContentBundle(
            blocks=blocks,
            meta_title=meta_title.strip() if meta_title else None,
            meta_description=meta_description.strip(),
            fallback_used=False,
        )

    async def _rewrite_section(
        self,
        client: AsyncOpenAI,
        domain: str,
        site_label: str,
        action_summaries: List[dict[str, Any]],
        content: ContentExtract,
        plan: RenewalPlan,
        goals_text: str,
        index: int,
        section: Any,
        total_sections: int,
        semaphore: asyncio.Semaphore,
    ) -> dict[str, Any]:
        section_payload = {
            "domain": domain,
            "site_name": site_label,
            "language": content.language or "auto",
            "goals": plan.goals,
            "actions": action_summaries,
            "section": {
                "title": section.title,
                "text": section.text,
                "readability_score": section.readability_score,
                "index": index + 1,
                "total": total_sections,
            },
        }

        include_meta = index == 0
        guidelines = (
            f"You are an expert marketing copywriter refreshing the website for {site_label} ({domain}). "
            "Blend the renewal goals and action plan into persuasive, accessible copy while keeping the original language. "
            "Highlight user benefits, improve clarity, and retain any medical or legal disclaimers."
        )
        meta_clause = (
            "Include 'meta_title' and 'meta_description' fields only if this is the first section. "
            if include_meta
            else "Set 'meta_title' and 'meta_description' to null for this section. "
        )
        user_instruction = (
            "Return JSON with keys 'meta_title', 'meta_description' and 'blocks'. "
            "Provide exactly one entry in 'blocks' with 'title' and 'body'. "
            f"Align the tone with the goals: {', '.join(plan.goals) if plan.goals else goals_text}. "
            "Keep HTML safe (no Markdown). "
            f"This is section {index + 1} of {total_sections}. "
            + meta_clause
            + "Here is the source data: "
            + json.dumps(section_payload, ensure_ascii=False)
        )
        request_kwargs = {
            "model": self._model,
            "temperature": self._temperature,
            "input": [
                {
                    "role": "system",
                    "content": guidelines,
                },
                {
                    "role": "user",
                    "content": user_instruction,
                },
            ],
        }

<<<<<<< HEAD
=======

>>>>>>> d4a38174
        async with semaphore:
            with trace(
                "rewrite.llm_request",
                logger=self.logger,
                agent=self.name,
                domain=domain,
                model=self._model,
                temperature=self._temperature,
                section=index + 1,
                sections=total_sections,
            ) as span:
                try:
                    response = await client.responses.create(
                        **request_kwargs,
                        response_format={"type": "json_object"},
                    )
                    span.note(mode="json_object")
                except TypeError as exc:
                    if "response_format" not in str(exc):
                        span.note(error=repr(exc))
                        raise

                    log_event(
                        self.logger,
                        logging.DEBUG,
                        "rewrite.llm.legacy_client",
                        agent=self.name,
                        domain=domain,
                        error=repr(exc),
                        section=index + 1,
                    )
                    response = await client.responses.create(**request_kwargs)
                    span.note(mode="fallback_request")

<<<<<<< HEAD
=======

>>>>>>> d4a38174
        raw_output = self._extract_response_text(response)
        if not raw_output:
            raise ValueError("No textual output returned by LLM")

        cleaned_output = self._strip_json_fences(raw_output)
        if not cleaned_output:
            raise ValueError("Empty JSON payload returned by LLM")
<<<<<<< HEAD

        try:
            data = json.loads(cleaned_output)
        except json.JSONDecodeError:
            log_event(
                self.logger,
                logging.DEBUG,
                "rewrite.llm.parse_failure",
                agent=self.name,
                domain=domain,
                section=index + 1,
                sample=raw_output[:500],
=======
        try:
            data = json.loads(cleaned_output)
        except json.JSONDecodeError:
            log_event(
                self.logger,
                logging.DEBUG,
                "rewrite.llm.parse_failure",
                agent=self.name,
                domain=domain,
                section=index + 1,
                sample=raw_output[:500],

>>>>>>> d4a38174
            )
            raise

        return data

    def _run_async(self, coro: Any) -> Any:
        """Execute ``coro`` ensuring compatibility with running event loops."""

        try:
            return asyncio.run(coro)
        except RuntimeError as exc:  # pragma: no cover - defensive branch
            if "asyncio.run()" not in str(exc):
                raise
            loop = asyncio.new_event_loop()
            try:
                asyncio.set_event_loop(loop)
                return loop.run_until_complete(coro)
            finally:
                asyncio.set_event_loop(None)
                loop.close()

    def _extract_response_text(self, response: Any) -> str:
        """Normalise the various OpenAI client payload shapes into a JSON string."""

        output_text = getattr(response, "output_text", None)
        if isinstance(output_text, str) and output_text.strip():
            return output_text

        parts: List[str] = []
        for item in getattr(response, "output", []) or []:
            for content_item in getattr(item, "content", []) or []:
                text_value = self._coerce_content_text(content_item)
                if text_value:
                    parts.append(text_value)
        if parts:
            return "".join(parts)

        structured = self._safe_model_dump(response)
        if structured:
            candidate = self._locate_rewrite_payload(structured)
            if candidate:
                return candidate

        return ""

    def _coerce_content_text(self, content_item: Any) -> Optional[str]:
        content_type = getattr(content_item, "type", None)

        if content_type in {"output_json", "json"}:
            json_payload = getattr(content_item, "json", None)
            if isinstance(json_payload, dict):
                return json.dumps(json_payload)
            if hasattr(json_payload, "model_dump"):
                try:
                    dumped = json_payload.model_dump()
                except Exception:  # pragma: no cover - defensive
                    dumped = None
                if isinstance(dumped, dict):
                    return json.dumps(dumped)

        if content_type in {"output_text", "text", None}:
            text_obj = getattr(content_item, "text", None)
            normalised = self._normalise_text_value(text_obj)
            if normalised:
                return normalised

        return None

    def _normalise_text_value(self, text_obj: Any) -> Optional[str]:
        if text_obj is None:
            return None
        if isinstance(text_obj, str):
            return text_obj
        if hasattr(text_obj, "value"):
            value = getattr(text_obj, "value")
            if isinstance(value, str):
                return value
        if isinstance(text_obj, dict):
            value = text_obj.get("value") or text_obj.get("text")
            if isinstance(value, str):
                return value
            if isinstance(value, list):
                segments = [segment.get("text") for segment in value if isinstance(segment, dict)]
                return "".join(filter(None, segments)) if segments else None
        if isinstance(text_obj, list):
            pieces: List[str] = []
            for item in text_obj:
                if isinstance(item, str):
                    pieces.append(item)
                elif isinstance(item, dict):
                    piece = item.get("text") or item.get("value")
                    if isinstance(piece, str):
                        pieces.append(piece)
            return "".join(pieces) if pieces else None
        if hasattr(text_obj, "model_dump"):
            try:
                dumped = text_obj.model_dump()
            except Exception:  # pragma: no cover - defensive
                dumped = None
            if dumped is not None:
                return self._normalise_text_value(dumped)
        return None

    def _safe_model_dump(self, response: Any) -> Optional[Any]:
        for attr in ("model_dump", "to_dict", "dict"):
            method = getattr(response, attr, None)
            if callable(method):
                try:
                    data = method()
                except Exception:  # pragma: no cover - defensive
                    continue
                if data:
                    return data
        return None

    def _locate_rewrite_payload(self, data: Any, depth: int = 0) -> Optional[str]:
        if depth > 6:
            return None
        if isinstance(data, str):
            stripped = data.strip()
            if stripped.startswith("{") and stripped.endswith("}"):
                return stripped
            return None
        if isinstance(data, dict):
            if self._looks_like_rewrite_payload(data):
                return json.dumps(data)
            for value in data.values():
                candidate = self._locate_rewrite_payload(value, depth + 1)
                if candidate:
                    return candidate
        if isinstance(data, list):
            for item in data:
                candidate = self._locate_rewrite_payload(item, depth + 1)
                if candidate:
                    return candidate
        return None

    def _looks_like_rewrite_payload(self, data: Any) -> bool:
        if not isinstance(data, dict):
            return False
        if "blocks" not in data:
            return False
        if not isinstance(data["blocks"], list):
            return False
        return any(key in data for key in ("meta_title", "meta_description"))

    def _strip_json_fences(self, payload: str) -> str:
        stripped = payload.strip()
        if stripped.startswith("```"):
            fence_match = re.search(r"```(?:json)?\s*(.*?)```", stripped, re.DOTALL)
            if fence_match:
                stripped = fence_match.group(1).strip()
        if stripped and not stripped.startswith("{"):
            brace_match = re.search(r"\{.*\}", stripped, re.DOTALL)
            if brace_match:
                stripped = brace_match.group(0).strip()
        return stripped
<<<<<<< HEAD
=======

    def _extract_response_text(self, response: Any) -> str:
        """Normalise the various OpenAI client payload shapes into a JSON string."""

        output_text = getattr(response, "output_text", None)
        if isinstance(output_text, str) and output_text.strip():
            return output_text

        parts: List[str] = []
        for item in getattr(response, "output", []) or []:
            for content_item in getattr(item, "content", []) or []:
                text_value = self._coerce_content_text(content_item)
                if text_value:
                    parts.append(text_value)
        if parts:
            return "".join(parts)

        structured = self._safe_model_dump(response)
        if structured:
            candidate = self._locate_rewrite_payload(structured)
            if candidate:
                return candidate

        return ""

    def _coerce_content_text(self, content_item: Any) -> Optional[str]:
        content_type = getattr(content_item, "type", None)

        if content_type in {"output_json", "json"}:
            json_payload = getattr(content_item, "json", None)
            if isinstance(json_payload, dict):
                return json.dumps(json_payload)
            if hasattr(json_payload, "model_dump"):
                try:
                    dumped = json_payload.model_dump()
                except Exception:  # pragma: no cover - defensive
                    dumped = None
                if isinstance(dumped, dict):
                    return json.dumps(dumped)

        if content_type in {"output_text", "text", None}:
            text_obj = getattr(content_item, "text", None)
            normalised = self._normalise_text_value(text_obj)
            if normalised:
                return normalised

        return None

    def _normalise_text_value(self, text_obj: Any) -> Optional[str]:
        if text_obj is None:
            return None
        if isinstance(text_obj, str):
            return text_obj
        if hasattr(text_obj, "value"):
            value = getattr(text_obj, "value")
            if isinstance(value, str):
                return value
        if isinstance(text_obj, dict):
            value = text_obj.get("value") or text_obj.get("text")
            if isinstance(value, str):
                return value
            if isinstance(value, list):
                segments = [segment.get("text") for segment in value if isinstance(segment, dict)]
                return "".join(filter(None, segments)) if segments else None
        if isinstance(text_obj, list):
            pieces: List[str] = []
            for item in text_obj:
                if isinstance(item, str):
                    pieces.append(item)
                elif isinstance(item, dict):
                    piece = item.get("text") or item.get("value")
                    if isinstance(piece, str):
                        pieces.append(piece)
            return "".join(pieces) if pieces else None
        if hasattr(text_obj, "model_dump"):
            try:
                dumped = text_obj.model_dump()
            except Exception:  # pragma: no cover - defensive
                dumped = None
            if dumped is not None:
                return self._normalise_text_value(dumped)
        return None

    def _safe_model_dump(self, response: Any) -> Optional[Any]:
        for attr in ("model_dump", "to_dict", "dict"):
            method = getattr(response, attr, None)
            if callable(method):
                try:
                    data = method()
                except Exception:  # pragma: no cover - defensive
                    continue
                if data:
                    return data
        return None

    def _locate_rewrite_payload(self, data: Any, depth: int = 0) -> Optional[str]:
        if depth > 6:
            return None
        if isinstance(data, str):
            stripped = data.strip()
            if stripped.startswith("{") and stripped.endswith("}"):
                return stripped
            return None
        if isinstance(data, dict):
            if self._looks_like_rewrite_payload(data):
                return json.dumps(data)
            for value in data.values():
                candidate = self._locate_rewrite_payload(value, depth + 1)
                if candidate:
                    return candidate
        if isinstance(data, list):
            for item in data:
                candidate = self._locate_rewrite_payload(item, depth + 1)
                if candidate:
                    return candidate
        return None

    def _looks_like_rewrite_payload(self, data: Any) -> bool:
        if not isinstance(data, dict):
            return False
        if "blocks" not in data:
            return False
        if not isinstance(data["blocks"], list):
            return False
        return any(key in data for key in ("meta_title", "meta_description"))

    def _strip_json_fences(self, payload: str) -> str:
        stripped = payload.strip()
        if stripped.startswith("```"):
            fence_match = re.search(r"```(?:json)?\s*(.*?)```", stripped, re.DOTALL)
            if fence_match:
                stripped = fence_match.group(1).strip()
        if stripped and not stripped.startswith("{"):
            brace_match = re.search(r"\{.*\}", stripped, re.DOTALL)
            if brace_match:
                stripped = brace_match.group(0).strip()
        return stripped
>>>>>>> d4a38174

    def _fallback_bundle(self, domain: str, content: ContentExtract) -> ContentBundle:
        """Provide a deterministic rewrite when the LLM is unavailable."""

        site_label = domain_to_display_name(domain)
        fallback_notice = f"[Automated fallback for {site_label}]"

        blocks: List[ContentBlock] = []
        for index, section in enumerate(content.sections, start=1):
            score = section.readability_score
            if score is None:
                readability = "n/a"
            else:
                readability = f"{score:.1f}"
            refreshed = (
                f"{fallback_notice} Original readability score: {readability}.\n\n{section.text}"
            )
            blocks.append(
                ContentBlock(
                    title=section.title or f"Section {index}",
                    body=refreshed,
                )
            )

        meta_title = f"{site_label} – Updated Website Experience"
        meta_description = (
            f"Fallback content for {site_label}. Review and replace once OpenAI rewriting succeeds."
        )
        return ContentBundle(
            blocks=blocks,
            meta_title=meta_title,
            meta_description=meta_description,
            fallback_used=True,
        )


__all__ = ["RewriteAgent"]<|MERGE_RESOLUTION|>--- conflicted
+++ resolved
@@ -387,10 +387,6 @@
             ],
         }
 
-<<<<<<< HEAD
-=======
-
->>>>>>> d4a38174
         async with semaphore:
             with trace(
                 "rewrite.llm_request",
@@ -425,10 +421,6 @@
                     response = await client.responses.create(**request_kwargs)
                     span.note(mode="fallback_request")
 
-<<<<<<< HEAD
-=======
-
->>>>>>> d4a38174
         raw_output = self._extract_response_text(response)
         if not raw_output:
             raise ValueError("No textual output returned by LLM")
@@ -436,8 +428,6 @@
         cleaned_output = self._strip_json_fences(raw_output)
         if not cleaned_output:
             raise ValueError("Empty JSON payload returned by LLM")
-<<<<<<< HEAD
-
         try:
             data = json.loads(cleaned_output)
         except json.JSONDecodeError:
@@ -449,20 +439,6 @@
                 domain=domain,
                 section=index + 1,
                 sample=raw_output[:500],
-=======
-        try:
-            data = json.loads(cleaned_output)
-        except json.JSONDecodeError:
-            log_event(
-                self.logger,
-                logging.DEBUG,
-                "rewrite.llm.parse_failure",
-                agent=self.name,
-                domain=domain,
-                section=index + 1,
-                sample=raw_output[:500],
-
->>>>>>> d4a38174
             )
             raise
 
@@ -620,8 +596,6 @@
             if brace_match:
                 stripped = brace_match.group(0).strip()
         return stripped
-<<<<<<< HEAD
-=======
 
     def _extract_response_text(self, response: Any) -> str:
         """Normalise the various OpenAI client payload shapes into a JSON string."""
@@ -759,7 +733,7 @@
             if brace_match:
                 stripped = brace_match.group(0).strip()
         return stripped
->>>>>>> d4a38174
+
 
     def _fallback_bundle(self, domain: str, content: ContentExtract) -> ContentBundle:
         """Provide a deterministic rewrite when the LLM is unavailable."""
